--- conflicted
+++ resolved
@@ -125,7 +125,10 @@
     assert (out_dir / 'mag_err_1kR.png').is_file()
     assert (out_dir / 'adu_err16_1kR.png').is_file()
     assert (out_dir / 'adu_err12_1kR.png').is_file()
-<<<<<<< HEAD
+    assert (out_dir / 'mag_err_vs_dose.png').is_file()
+    assert (out_dir / 'adu_err_vs_dose.png').is_file()
+    assert set(stats.columns) == {"DOSE", "MAG_MEAN", "MAG_STD", "ADU_MEAN", "ADU_STD"}
+    assert len(stats) == 1
 
 
 def test_fit_dose_response_outputs(tmp_path, monkeypatch):
@@ -147,9 +150,3 @@
 
     assert (tmp_path / "dose_model.csv").exists()
     assert sorted(saved) == ["dose_model_bias.png", "dose_model_dark.png"]
-=======
-    assert (out_dir / 'mag_err_vs_dose.png').is_file()
-    assert (out_dir / 'adu_err_vs_dose.png').is_file()
-    assert set(stats.columns) == {"DOSE", "MAG_MEAN", "MAG_STD", "ADU_MEAN", "ADU_STD"}
-    assert len(stats) == 1
->>>>>>> e3f6da70
