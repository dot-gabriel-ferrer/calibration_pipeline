--- conflicted
+++ resolved
@@ -51,10 +51,7 @@
 `configFile.txt`, `temperatureLog.csv` and a `frames/` directory with the raw
 files.  All such structures are handled automatically.
 
-<<<<<<< HEAD
-=======
 
->>>>>>> 5d955750
 Run the conversion with:
 
 ```bash
@@ -74,10 +71,8 @@
 parent directory of the three sections. Each row lists the path to a generated
 FITS file along with basic metadata (frame number, exposure time, temperatures
 and calibration type).
-<<<<<<< HEAD
-=======
 
->>>>>>> 5d955750
+
 
 For more options refer to the READMEs within each submodule.
 
