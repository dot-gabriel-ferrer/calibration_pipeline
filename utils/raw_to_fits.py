--- conflicted
+++ resolved
@@ -37,23 +37,14 @@
 
     return cfg
 
+
 def load_csv_metadata(path: str) -> Dict[int, Dict[str, str]]:
     """Read ``temperatureLog.csv`` and return rows indexed by ``FrameNum``."""
 
     rows: Dict[int, Dict[str, str]] = {}
     if not os.path.isfile(path):
         return rows
-
-<<<<<<< HEAD
-def load_csv_metadata(path: str) -> Dict[int, Dict[str, str]]:
-    """Read ``temperatureLog.csv`` and return rows indexed by ``FrameNum``."""
-
-    rows: Dict[int, Dict[str, str]] = {}
-    if not os.path.isfile(path):
-        return rows
-
-=======
->>>>>>> 1133d910
+      
     with open(path, newline="") as csvfile:
         sample = csvfile.read(1024)
         csvfile.seek(0)
@@ -70,11 +61,8 @@
             except (ValueError, KeyError):
                 continue
             rows[frame] = row
-<<<<<<< HEAD
-
+            
     return rows
-=======
->>>>>>> 1133d910
 
 
 def _parse_dimensions(cfg: Dict[str, str]) -> tuple[int, int, int]:
@@ -128,16 +116,13 @@
     return adapted
 
 
-<<<<<<< HEAD
+
 def adapt_config_key(key: str) -> str:
     """Return a valid FITS header keyword for a config entry."""
     key = key.strip().upper().replace(" ", "_")
     key = re.sub(r"[^A-Z0-9_]+", "", key)
     return key[:8]
 
-
-=======
->>>>>>> 1133d910
 def parse_frame_number(name: str) -> Optional[int]:
     match = re.search(r"f(\d+)", name)
     if match:
@@ -156,15 +141,7 @@
 def parse_filename_metadata(name: str) -> Tuple[Optional[float], Optional[float]]:
     """Extract exposure time and temperature from a raw filename.
 
-<<<<<<< HEAD
-def parse_filename_metadata(name: str) -> Tuple[Optional[float], Optional[float]]:
-    """Extract exposure time and temperature from a raw filename.
-
     Examples of supported patterns::
-
-=======
-    Examples of supported patterns::
->>>>>>> 1133d910
         BiasT0_exp0.012sAt0f1.raw
         exp_1.2e-05s_frame0.raw
 
@@ -235,11 +212,9 @@
     os.makedirs(out_dir, exist_ok=True)
 
     cfg = read_config(config_path)
-<<<<<<< HEAD
+    
     metadata = load_csv_metadata(temp_log_path) or {}
-=======
-    metadata = load_csv_metadata(temp_log_path)
->>>>>>> 1133d910
+
     height, width, bit_depth = _parse_dimensions(cfg)
 
     dtype = np.uint16 if bit_depth > 8 else np.uint8
@@ -251,11 +226,7 @@
         header = fits.Header()
         header["CALTYPE"] = calibration
         for k, v in cfg.items():
-<<<<<<< HEAD
             header[adapt_config_key(k)] = v
-=======
-            header[k.upper()[:8]] = v
->>>>>>> 1133d910
 
         frame_num = parse_frame_number(os.path.basename(raw_file))
         row_meta = metadata.get(frame_num, {})
