--- conflicted
+++ resolved
@@ -43,7 +43,6 @@
 datasets into FITS format. It expects the paths to the three dataset roots:
 `TestSection1` (bias), `TestSection2` (dark) and `TestSection3` (flat).
 
-<<<<<<< HEAD
 In the bias section the tool scans directories named `T<temp>` and, inside each
 of them, every `attempt<n>` folder.  Dark and flat datasets may include several
 intermediate folders (e.g. `20Frames/<exptime>s/` or
@@ -51,13 +50,7 @@
 combination up to two extra levels is supported.  Each attempt must contain
 `configFile.txt`, `temperatureLog.csv` and a `frames/` directory with the raw
 files.  All such structures are handled automatically.
-=======
-In the bias and dark sections the tool scans directories named `T<temp>` and,
-inside each of them, every `attempt<n>` folder. Each attempt must contain
-`configFile.txt`, `temperatureLog.csv` and a `frames/` directory with the raw
-files.  The flat section may include an extra level (e.g. `20frames/`) before the
-`T<temp>` folders, which are processed in the same way.
->>>>>>> 93bdb7a3
+
 
 Run the conversion with:
 
@@ -73,14 +66,12 @@
 exposure time (e.g. `exp0.1s` or `exp_1.2e-05s`) it is only used when the CSV
 does not provide one. Any temperature indicated in the filename is stored under
 `FILETEMP`.
-<<<<<<< HEAD
 
 After the conversion finishes a `fits_index.csv` file is written in the common
 parent directory of the three sections. Each row lists the path to a generated
 FITS file along with basic metadata (frame number, exposure time, temperatures
 and calibration type).
-=======
->>>>>>> 93bdb7a3
+
 
 For more options refer to the READMEs within each submodule.
 
