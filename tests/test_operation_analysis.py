import numpy as np
from astropy.io import fits

<<<<<<< HEAD
import pandas as pd
from operation_analysis import _load_frames, main, _plot_rad_vs_outliers
=======
from operation_analysis import _load_frames, main, _plot_intensity_stats
>>>>>>> e9b9f051
import os


def test_load_frames_numeric_order(tmp_path):
    attempt = tmp_path / "attempt"
    fits_dir = attempt / "fits"
    fits_dir.mkdir(parents=True)

    # create files in non-numeric order
    names = ["f10.fits", "f2.fits", "f1.fits"]
    for name in names:
        fits.writeto(fits_dir / name, np.zeros((1, 1), dtype=np.float32), overwrite=True)

    expected = [
        str(fits_dir / "f1.fits"),
        str(fits_dir / "f2.fits"),
        str(fits_dir / "f10.fits"),
    ]
    assert _load_frames(str(attempt)) == expected


def test_main_dataset_filter(monkeypatch, tmp_path):
    in_dir = tmp_path / "Operation"
    out_dir = tmp_path / "out"
    in_dir.mkdir()
    (in_dir / "10kRads").mkdir()
    (in_dir / "20kRads").mkdir()

    called = []

    def fake_analyze_directory(path, out):
        called.append(os.path.basename(path))

    monkeypatch.setattr("operation_analysis.analyze_directory", fake_analyze_directory)

    main(str(in_dir), str(out_dir), datasets=["20kRads"])

    assert called == ["20kRads"]


<<<<<<< HEAD
def test_plot_rad_vs_outliers_handles_failed_polyfit(monkeypatch, tmp_path):
    rad_df = pd.DataFrame({"TimeStamp": [0, 1], "Dose": [0, 1]})
    frame_times = [0, 1]
    outlier_counts = [1, 2]
    outpath = tmp_path / "plot.png"

    def raise_linalg_err(*args, **kwargs):
        raise np.linalg.LinAlgError

    monkeypatch.setattr(np, "polyfit", raise_linalg_err)

    _plot_rad_vs_outliers(rad_df, frame_times, outlier_counts, str(outpath))

    assert outpath.is_file()
=======
def test_plot_intensity_stats_polyfit_failure(monkeypatch, tmp_path):
    out = tmp_path / "plot.png"

    means = [1.0, 2.0, 3.0]
    stds = [0.1, 0.2, 0.3]
    times = [0.0, 1.0, 2.0]

    def raise_linalg(*args, **kwargs):
        raise np.linalg.LinAlgError("fail")

    monkeypatch.setattr(np, "polyfit", raise_linalg)

    _plot_intensity_stats(means, stds, times, str(out))

    assert out.exists()
>>>>>>> e9b9f051
<|MERGE_RESOLUTION|>--- conflicted
+++ resolved
@@ -1,12 +1,10 @@
 import numpy as np
 from astropy.io import fits
 
-<<<<<<< HEAD
+
 import pandas as pd
 from operation_analysis import _load_frames, main, _plot_rad_vs_outliers
-=======
-from operation_analysis import _load_frames, main, _plot_intensity_stats
->>>>>>> e9b9f051
+
 import os
 
 
@@ -47,7 +45,6 @@
     assert called == ["20kRads"]
 
 
-<<<<<<< HEAD
 def test_plot_rad_vs_outliers_handles_failed_polyfit(monkeypatch, tmp_path):
     rad_df = pd.DataFrame({"TimeStamp": [0, 1], "Dose": [0, 1]})
     frame_times = [0, 1]
@@ -62,20 +59,3 @@
     _plot_rad_vs_outliers(rad_df, frame_times, outlier_counts, str(outpath))
 
     assert outpath.is_file()
-=======
-def test_plot_intensity_stats_polyfit_failure(monkeypatch, tmp_path):
-    out = tmp_path / "plot.png"
-
-    means = [1.0, 2.0, 3.0]
-    stds = [0.1, 0.2, 0.3]
-    times = [0.0, 1.0, 2.0]
-
-    def raise_linalg(*args, **kwargs):
-        raise np.linalg.LinAlgError("fail")
-
-    monkeypatch.setattr(np, "polyfit", raise_linalg)
-
-    _plot_intensity_stats(means, stds, times, str(out))
-
-    assert out.exists()
->>>>>>> e9b9f051
