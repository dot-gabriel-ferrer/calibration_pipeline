import os
import re
import glob
from typing import List, Optional

from tqdm import tqdm

import numpy as np
import pandas as pd
import matplotlib.pyplot as plt
from matplotlib.animation import FuncAnimation, PillowWriter
from astropy.io import fits

from utils.raw_to_fits import convert_attempt


def _parse_rads(dirname: str) -> Optional[float]:
    match = re.search(r"([0-9]+(?:\.[0-9]+)?)kRads", dirname)
    if match:
        try:
            return float(match.group(1))
        except ValueError:
            return None
    return None


def _load_csv(path: str) -> pd.DataFrame:
    if not os.path.isfile(path):
        return pd.DataFrame()
    try:
        return pd.read_csv(path)
    except Exception:
        return pd.DataFrame()


def _get_column(df: pd.DataFrame, patterns: List[str]) -> Optional[pd.Series]:
    for pat in patterns:
        for col in df.columns:
            if re.search(pat, col, re.IGNORECASE):
                return df[col]
    return None


def _load_frames(attempt_dir: str) -> List[str]:
    fits_dir = os.path.join(attempt_dir, "fits")
    if not os.path.isdir(fits_dir) or not glob.glob(os.path.join(fits_dir, "*.fits")):
        convert_attempt(attempt_dir, calibration="OPER")
    return sorted(glob.glob(os.path.join(fits_dir, "*.fits")))


def _read_frame(path: str) -> tuple[np.ndarray, fits.Header]:
    with fits.open(path) as hdul:
        data = hdul[0].data.astype(np.float32)
        header = hdul[0].header
    return data, header


def _make_animation(frames: List[np.ndarray], times: List[float], rads: float, outpath: str) -> None:
    fig, ax = plt.subplots()
    im = ax.imshow(frames[0], cmap="gray", origin="lower", animated=True)
    text = ax.text(0.02, 0.95, "", color="yellow", transform=ax.transAxes)

    def update(i):
        im.set_array(frames[i])
        text.set_text(f"t={times[i]:.1f}s\n{rads} kRads")
        return [im, text]

    ani = FuncAnimation(fig, update, frames=len(frames), interval=100, blit=True)
    ani.save(outpath, writer=PillowWriter(fps=8))
    plt.close(fig)


def _make_outlier_animation(frames: List[np.ndarray], times: List[float], outpath: str) -> None:
    ref = frames[0]
    diffs = [frame - ref for frame in frames]
    std = np.std(diffs[0]) if diffs else 0.0
    fig, ax = plt.subplots()
    im = ax.imshow(diffs[0], cmap="seismic", origin="lower", animated=True)
    scatter = ax.scatter([], [], facecolors="none", edgecolors="yellow", s=10)
    text = ax.text(0.02, 0.95, "", color="yellow", transform=ax.transAxes)

    def update(i):
        diff = diffs[i]
        im.set_array(diff)
        cur_std = np.std(diff)
        thresh = 5 * cur_std if cur_std > 0 else 0
        mask = np.abs(diff) > thresh
        coords = np.argwhere(mask)
        if coords.size:
            scatter.set_offsets(coords[:, [1, 0]])
        else:
            scatter.set_offsets([])
        text.set_text(f"t={times[i]:.1f}s")
        return [im, scatter, text]

    ani = FuncAnimation(fig, update, frames=len(frames), interval=100, blit=True)
    ani.save(outpath, writer=PillowWriter(fps=8))
    plt.close(fig)


def _plot_logs(rad_df: pd.DataFrame, power_df: pd.DataFrame, outpath: str) -> None:
    if rad_df.empty and power_df.empty:
        return
    time = _get_column(rad_df, ["TimeStamp", "Timestamp", "Time"])
    rad = _get_column(rad_df, ["RadiationLevel", "Dose"])
    temp = _get_column(rad_df, ["Temp", "Temperature"])
    amp = _get_column(power_df, ["Amperage", "Current"])
    volt = _get_column(power_df, ["Voltage"])

    plt.figure(figsize=(8, 6))
    idx = 1
    if rad is not None:
        plt.subplot(4, 1, idx)
        plt.plot(time, rad)
        plt.ylabel("Radiation")
        idx += 1
    if temp is not None:
        plt.subplot(4, 1, idx)
        plt.plot(time, temp)
        plt.ylabel("Temperature")
        idx += 1
    if amp is not None:
        plt.subplot(4, 1, idx)
        plt.plot(time, amp)
        plt.ylabel("Amperage")
        idx += 1
    if volt is not None:
        plt.subplot(4, 1, idx)
        plt.plot(time, volt)
        plt.ylabel("Voltage")
        idx += 1
    plt.xlabel("Time")
    plt.tight_layout()
    plt.savefig(outpath)
    plt.close()


def analyze_directory(dir_path: str, output_dir: str) -> None:
    level = _parse_rads(os.path.basename(dir_path))
    if level is None:
        return

    rad_def = _load_csv(os.path.join(dir_path, "radiationLogDef.csv"))
    rad_log = _load_csv(os.path.join(dir_path, "radiationLog.csv"))
    power_log = _load_csv(os.path.join(dir_path, "powerLog.csv"))

    fits_paths = _load_frames(dir_path)
    data_list: List[np.ndarray] = []
    times: List[float] = []
    for fp in tqdm(fits_paths, desc="Loading frames", unit="frame"):
        data, hdr = _read_frame(fp)
        data_list.append(data)
        ts = hdr.get("TIMESTAMP")
        if ts is None:
            ts = hdr.get("TIME", 0.0)
        times.append(float(ts) - float(times[0]) if times else 0.0)

    if not data_list:
        return

    os.makedirs(output_dir, exist_ok=True)

    anim_path = os.path.join(output_dir, "frames.gif")
    _make_animation(data_list, times, level, anim_path)

    diff_anim_path = os.path.join(output_dir, "outliers.gif")
    _make_outlier_animation(data_list, times, diff_anim_path)

    plot_path = os.path.join(output_dir, "metrics.png")
    _plot_logs(rad_log, power_log, plot_path)

    vmin, vmax = np.percentile(data_list[0], [5, 95])
    plt.figure(figsize=(8, 4))
    plt.subplot(1, 2, 1)
    plt.imshow(data_list[0], cmap="gray", origin="lower", vmin=vmin, vmax=vmax)
    plt.title("First")
    plt.axis("off")
    plt.subplot(1, 2, 2)
    plt.imshow(data_list[-1], cmap="gray", origin="lower", vmin=vmin, vmax=vmax)
    plt.title("Last")
    plt.axis("off")
    plt.tight_layout()
    plt.savefig(os.path.join(output_dir, "first_last.png"))
    plt.close()


<<<<<<< HEAD
def main(input_dir: str = "Operation", output_dir: str = "operation_results") -> None:
    os.makedirs(output_dir, exist_ok=True)
    for entry in sorted(os.listdir(input_dir)):
        dpath = os.path.join(input_dir, entry)
=======
def main(root: str = "Operation") -> None:
    entries = sorted(os.listdir(root))
    for entry in tqdm(entries, desc="Directories", unit="dir"):
        dpath = os.path.join(root, entry)
>>>>>>> bd97d84b
        if os.path.isdir(dpath) and _parse_rads(entry) is not None:
            analyze_directory(dpath, os.path.join(output_dir, entry))


if __name__ == "__main__":
    import argparse

    parser = argparse.ArgumentParser(description="Analyze radiation operation frames")
    parser.add_argument(
        "input_dir",
        nargs="?",
        default="Operation",
        help="Directory containing Operation attempts",
    )
    parser.add_argument(
        "output_dir",
        nargs="?",
        default="operation_results",
        help="Directory where analysis outputs will be written",
    )
    args = parser.parse_args()
    main(args.input_dir, args.output_dir)<|MERGE_RESOLUTION|>--- conflicted
+++ resolved
@@ -184,17 +184,12 @@
     plt.close()
 
 
-<<<<<<< HEAD
+
 def main(input_dir: str = "Operation", output_dir: str = "operation_results") -> None:
     os.makedirs(output_dir, exist_ok=True)
-    for entry in sorted(os.listdir(input_dir)):
-        dpath = os.path.join(input_dir, entry)
-=======
-def main(root: str = "Operation") -> None:
-    entries = sorted(os.listdir(root))
+    entries = sorted(os.listdir(input_dir))
     for entry in tqdm(entries, desc="Directories", unit="dir"):
         dpath = os.path.join(root, entry)
->>>>>>> bd97d84b
         if os.path.isdir(dpath) and _parse_rads(entry) is not None:
             analyze_directory(dpath, os.path.join(output_dir, entry))
 
